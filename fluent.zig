--- conflicted
+++ resolved
@@ -570,7 +570,7 @@
                 std.mem.swap(T, &self.items[i], &self.items[j]);
             }
         }
-<<<<<<< HEAD
+
         fn replaceRange(self: Self, start: usize, end: usize, comptime mode: FluentMode, with: Parameter(Self.DataType, mode)) Self {
             return switch (mode) {
                 .scalar => self.setAt(start, with),
@@ -676,11 +676,10 @@
                     }
                 },
             }
-=======
+        }
 
         fn shuffle(self: Self, random: std.Random) Self {
             random.shuffle(Self.DataType, self.items);
->>>>>>> 06883e78
             return self;
         }
     };
